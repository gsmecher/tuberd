--- conflicted
+++ resolved
@@ -18,22 +18,8 @@
     import test_module as tm
 except ImportError:
     from tuber.tests import test_module as tm
-<<<<<<< HEAD
-import tuber
-from tuber import codecs
+
 from tuber.server import TuberContainer
-import weakref
-import warnings
-import cbor2
-import json
-
-from requests.packages.urllib3.util.retry import Retry
-
-TUBERD_PORT = 8080
-TUBERD_HOSTNAME = f"localhost:{TUBERD_PORT}"
-TUBERD_URI = f"http://{TUBERD_HOSTNAME}/tuber"
-=======
->>>>>>> 97e38db8
 
 
 # REGISTRY DEFINITIONS
@@ -377,7 +363,6 @@
 
 
 async def resolve(objname=None, accept_types=None, simple=None, uri=None):
-
     assert uri
     netloc = urllib.parse.urlparse(uri).netloc
 
@@ -629,43 +614,19 @@
 async def test_tuberpy_registry_context(accept_types, simple, proxy_uri):
     """Ensure registry entries are accessible from top level context"""
 
-<<<<<<< HEAD
-    s = await resolve(accept_types=accept_types, simple=simple)
-
-    if simple:
-        with s.tuber_context() as ctx:
-            ctx.Wrapper.increment(x=[1, 2, 3])
-            ctx.Types.integer_function()
-            r1, r2 = ctx()
-
-            with pytest.raises(tuber.TuberRemoteError):
-                ctx.Wrapper.not_a_function()
-                ctx()
-            with pytest.raises(tuber.TuberRemoteError):
-                ctx.NotAnAttribute.not_a_function()
-                ctx()
-=======
     s = await resolve(accept_types=accept_types, simple=simple, uri=proxy_uri)
->>>>>>> 97e38db8
 
     async with tuber_context(s) as ctx:
         ctx.Wrapper.increment(x=[1, 2, 3])
         ctx.Types.integer_function()
         r1, r2 = await ctx()
 
-<<<<<<< HEAD
-            with pytest.raises(tuber.TuberRemoteError):
-                ctx.Wrapper.not_a_function()
-                await ctx()
-            with pytest.raises(tuber.TuberRemoteError):
-                ctx.NotAnAttribute.not_a_function()
-                await ctx()
-=======
-        with pytest.raises(AttributeError):
+        with pytest.raises(tuber.TuberRemoteError):
             ctx.Wrapper.not_a_function()
-        with pytest.raises(AttributeError):
+            await ctx()
+        with pytest.raises(tuber.TuberRemoteError):
             ctx.NotAnAttribute.not_a_function()
->>>>>>> 97e38db8
+            await ctx()
 
     assert r1 == [2, 3, 4]
     assert r2 == Types.INTEGER
@@ -730,9 +691,9 @@
 @pytest.mark.parametrize("simple", [True, False])
 @pytest.mark.parametrize("accept_types", ACCEPT_TYPES)
 @pytest.mark.asyncio
-async def test_tuberpy_containers(tuber_call, accept_types, simple):
+async def test_tuberpy_containers(accept_types, simple, proxy_uri):
     """Test dynamic attributes and container access"""
-    s = await resolve(accept_types=accept_types, simple=simple)
+    s = await resolve(accept_types=accept_types, simple=simple, uri=proxy_uri)
 
     assert len(s.ObjectList) == 2
     assert len(s.ObjectListList) == 2
@@ -760,9 +721,9 @@
 @pytest.mark.parametrize("simple", [True, False])
 @pytest.mark.parametrize("accept_types", ACCEPT_TYPES)
 @pytest.mark.asyncio
-async def test_tuberpy_container_context(tuber_call, accept_types, simple):
+async def test_tuberpy_container_context(accept_types, simple, proxy_uri):
     """Ensure containers work in contexts"""
-    s = await resolve(accept_types=accept_types, simple=simple)
+    s = await resolve(accept_types=accept_types, simple=simple, uri=proxy_uri)
 
     if simple:
         with s.tuber_context() as ctx:
@@ -784,9 +745,9 @@
 @pytest.mark.parametrize("simple", [True, False])
 @pytest.mark.parametrize("accept_types", ACCEPT_TYPES)
 @pytest.mark.asyncio
-async def test_tuberpy_container_property_context(tuber_call, accept_types, simple):
+async def test_tuberpy_container_property_context(accept_types, simple, proxy_uri):
     """Ensure methods of container objects work in contexts"""
-    s = await resolve("ObjectWithContainerProperties", accept_types=accept_types, simple=simple)
+    s = await resolve("ObjectWithContainerProperties", accept_types=accept_types, simple=simple, uri=proxy_uri)
 
     r1 = s.method_objects["a"].method()
     if not simple:
@@ -810,9 +771,9 @@
 @pytest.mark.parametrize("simple", [True, False])
 @pytest.mark.parametrize("accept_types", ACCEPT_TYPES)
 @pytest.mark.asyncio
-async def test_tuberpy_container_properties(tuber_call, accept_types, simple):
+async def test_tuberpy_container_properties(accept_types, simple, proxy_uri):
     """Collect properties and method calls for container objects"""
-    s = await resolve(accept_types=accept_types, simple=simple)
+    s = await resolve(accept_types=accept_types, simple=simple, uri=proxy_uri)
 
     pobjs = s.ObjectWithContainerProperties.property_objects
     r1 = pobjs.tuber_get("PROPERTY")
