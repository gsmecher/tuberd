--- conflicted
+++ resolved
@@ -186,18 +186,11 @@
         if self.calls:
             self()
 
-<<<<<<< HEAD
     def __getitem__(self, item: str | int):
         if item not in self.container:
             objname = get_object_name(self.obj._tuber_objname, item=item)
             self.container[item] = SubContext(objname, parent=self)
         return self.container[item]
-=======
-    def _add_call(self, **request):
-        future = concurrent.futures.Future()
-        self.calls.append((request, future))
-        return future
->>>>>>> e4a9e9b9
 
     def __getattr__(self, name: str):
         if attribute_blacklisted(name):
@@ -213,7 +206,9 @@
         return ctx
 
     def _add_call(self, **request):
-        self.calls.append(request)
+        future = concurrent.futures.Future()
+        self.calls.append((request, future))
+        return future
 
     def send(self, continue_on_error: bool = False):
         """Break off a set of calls and return them for execution."""
@@ -559,9 +554,8 @@
 
         def invoke(self, *args, **kwargs):
             with self.tuber_context() as ctx:
-                getattr(ctx, name)(*args, **kwargs)
-                results = ctx()
-            return results[0]
+                r = getattr(ctx, name)(*args, **kwargs)
+            return r.result()
 
         return tuber_wrapper(invoke, meta)
 
@@ -592,7 +586,6 @@
             obj = self._resolve_object(attr=objname, meta=objmeta)
             setattr(self, objname, obj)
 
-<<<<<<< HEAD
         # methods
         for methname in getattr(meta, "methods", []) or []:
             method = getattr(meta.methods, methname)
@@ -618,15 +611,6 @@
             else:
                 islist = False
                 items = dict()
-=======
-        for methname in getattr(meta, "methods", []):
-            # Generate a callable prototype
-            def invoke_wrapper(name, props):
-                def invoke(self, *args, **kwargs):
-                    with self.tuber_context() as ctx:
-                        r = getattr(ctx, name)(*args, **kwargs)
-                    return r.result()
->>>>>>> e4a9e9b9
 
             for k, objmeta in zip(keys, cmeta.values):
                 objmeta.__doc__ = cmeta.item_doc
