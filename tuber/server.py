from __future__ import annotations


import inspect
import os
import warnings
import functools

from .codecs import Codecs
from . import schema

<<<<<<< HEAD
__all__ = ["TuberRegistry", "TuberContainer", "TuberArray", "run"]
=======
__all__ = ["run", "main"]
>>>>>>> d4a54eae


# request handling
def result_response(arg=None, **kwargs):
    """
    Return a valid result response to the server to be parsed by the client.
    Inputs must be either a single positional argument or a set of keyword
    arguments.
    """
    return {"result": kwargs or arg}


def error_response(message):
    """
    Return an error message to the server to be raised by the client.
    """
    if isinstance(message, Exception):
        message = f"{message.__class__.__name__}: {str(message)}"
    return {"error": {"message": message}}


def resolve_method(method):
    """
    Return a description of a method.
    """
    doc = inspect.getdoc(method)
    sig = None
    try:
        sig = str(inspect.signature(method))
    except:
        # pybind docstrings include a signature as the first line
        if doc and doc.startswith(method.__name__ + "("):
            if "\n" in doc:
                sig, doc = doc.split("\n", 1)
                doc = doc.strip()
            else:
                sig = doc
                doc = None
            sig = "(" + sig.split("(", 1)[1]

    return dict(__doc__=doc, __signature__=sig)


def check_attribute(obj, d):
    """
    Return True if the given attribute is safe to resolve, False otherwise.
    """
    if d.startswith("__"):
        return False
    if d in getattr(obj, "__tuber_exclude__", []):
        return False
    for c in obj.__class__.mro():
        if d.startswith(f"_{c.__name__}__"):
            return False
    return True


def resolve_object(obj, recursive=True):
    """
    Return a dictionary of all valid object attributes classified by type.
    If recursive=True, return dictionaries with complete descriptions of all
    child attributes, recursing through the entire object tree.

    objects: TuberContainer objects that are to be further resolved
    methods: Callable attributes
    properties: Static property attributes
    """

    if recursive:
        objects = {}
        methods = {}
        props = {}
    else:
        methods = []
        props = []

    out = dict(__doc__=inspect.getdoc(obj), methods=methods, properties=props)

    for d in dir(obj):
        # Don't export dunder methods or attributes - this avoids exporting
        # Python internals on the server side to any client.
        if not check_attribute(obj, d):
            continue
        attr = getattr(obj, d)
        if recursive:
            if getattr(attr, "__tuber_object__", False):
                objects[d] = resolve_object(attr)
            elif callable(attr):
                methods[d] = resolve_method(attr)
            else:
                props[d] = attr
        else:
            if getattr(attr, "__tuber_object__", False):
                # ignore nested objects when not recursing
                continue
            if callable(attr):
                methods.append(d)
            else:
                props.append(d)

    if not recursive:
        return out

    out["objects"] = objects

    # append custom metadata
    if hasattr(obj, "tuber_meta"):
        out.update(obj.tuber_meta())

    return out


class TuberContainer:
    """Container for grouping objects"""

    __tuber_object__ = True
    __tuber_exclude__ = ["_items"]

    def __init__(self, items):
        """
        Arguments
        ---------
        items : list or dict
            A list or dictionary of objects
        """
        if not isinstance(items, (list, dict)):
            raise TypeError("Invalid container type")

        if not items:
            raise ValueError("Empty container")

        self._items = items

    def tuber_call(self, method, *args, **kwargs):
        """Call a method on every container item.

        Returns a list containing the result of the given method called on every
        item in the container.  If the `keys` keyword is supplied, restrict the
        method call to only the given set of container items.
        """
        keys = kwargs.pop("keys", None)
        if keys is None:
            if isinstance(self._items, list):
                keys = range(len(self))
            else:
                keys = self.keys()

        return [getattr(self[k], method)(*args, **kwargs) for k in keys]

    def tuber_meta(self):
        """
        Return a dict with descriptions of all items in the collection, with
        sufficient information to reconstruct the collection on the client side.
        """
        if isinstance(self._items, list):
            keys = None
            values = self._items
        else:
            keys = list(self._items.keys())
            values = self._items.values()

        out = {"values": [resolve_object(v) for v in values]}
        if keys is not None:
            out["keys"] = keys

        return out

    def __getattr__(self, name):
        print("getattr", name)
        return getattr(self._items, name)

    def __len__(self):
        return len(self._items)

    def __iter__(self):
        return iter(self._items)

    def __getitem__(self, item):
        return self._items[item]


class TuberArray(TuberContainer):
    """Container for grouping identical objects"""

    def tuber_meta(self):
        """
        Return a dict with descriptions of all items in the collection, with
        sufficient information to reconstruct the collection on the client side.
        """
        if isinstance(self._items, list):
            keys = len(self._items)
            value = self._items[0]
        else:
            keys = list(self._items.keys())
            value = self._items[keys[0]]

        return {"keys": keys, "values": resolve_object(value)}


class TuberRegistry:
    """
    Registry class.
    """

    def __init__(self, registry: dict | None = None, **kwargs):
        """
        Construct a TuberRegistry containing object references (perhaps in a
        hierarchy) for tuberd to expose across the network.

        This can be done using a "registry" dictionary argument:

            >>> class SomeClass: pass
            >>> r = TuberRegistry({"Class": SomeClass()})
            >>> r["Class"]
            <tuber.server.SomeClass object ...>

        ...or using keyword arguments:

            >>> r = TuberRegistry(Class=SomeClass())
            >>> r["Class"]
            <tuber.server.SomeClass object ...>

        The two approaches are equivalent.
        """

        if registry:
            for k, v in registry.items():
                setattr(self, k, v)

        for k, v in kwargs.items():
            setattr(self, k, v)

    def __iter__(self):
        return iter(self.__dict__)

    def __getitem__(self, objname):
        """
        Extract an object from the registry for the given name.

        The object name may be a simple string name for the registry entry, or
        a list path specifying the attributes and/or items to access.  For
        example, the trivial registry:

            >>> class SomeObject: LIST = [1, 2, 3, 4]
            >>> r = TuberRegistry(Class=SomeObject())

        ...can be navigated as follows:

            >>> r.Class.LIST[0]
            1

        ...equivalently

            >>> r['Class', ('LIST', 0)]
            1
        """

        try:
            # simple object
            if isinstance(objname, str):
                return getattr(self, objname)

            # object traversal
            objname = [[x] if isinstance(x, str) else x for x in objname]

            def agetter(obj, attr, *items):
                return functools.reduce(lambda o, i: o[i], items, getattr(obj, attr))

            return functools.reduce(lambda obj, x: agetter(obj, *x), objname, self)

        except Exception as e:
            raise e.__class__(f"{str(e)} (Invalid object name '{objname}')")


class RequestHandler:
    """
    Tuber server request handler.
    """

    def __init__(self, registry, json_module="json", default_format="application/json", validate=False):
        """
        Arguments
        ---------
        registry : dict or TuberRegistry instance
            Dictionary of user-defined objects with properties and methods,
            or a user-created TuberRegistry object.
        json_module : str
            Python package to use for encoding and decoding JSON requests.
        default_format : str
            Default encoding format to assume for requests and responses.
        validate : bool
            If True, validate incoming and outgoing packets with jsonschema.
        """
        # ensure registry is a dictionary
        assert isinstance(registry, (dict, TuberRegistry)), "Invalid registry"
        if not isinstance(registry, TuberRegistry):
            registry = TuberRegistry(registry)
        self.registry = registry

        # populate codecs
        self.codecs = {}

        try:
            self.codecs["application/json"] = Codecs[json_module]
        except Exception as e:
            raise RuntimeError(f"Unable to import {json_module} codec ({str(e)})")

        try:
            self.codecs["application/cbor"] = Codecs["cbor"]
        except Exception as e:
            warnings.warn(f"Unable to import cbor codec ({str(e)})")

        assert default_format in self.codecs, f"Missing codec for {default_format}"
        self.default_format = default_format
        self._validate = validate

    def validate(self, data, schema_type):
        """
        Validate data packet using jsonschema.

        schema_type must be a valid attribute of the tuber.schema module.
        """
        if not self._validate:
            return

        import jsonschema

        with warnings.catch_warnings():
            warnings.simplefilter("ignore")
            jsonschema.validate(data, schema_type)

    def encode(self, data, fmt=None):
        """
        Encode the input data using the requested format.

        Returns the response format and the encoded data.
        """
        if fmt is None:
            fmt = self.default_format
        try:
            self.validate(data, schema.response)
        except Exception as e:
            data = error_response(e)
        return fmt, self.codecs[fmt].encode(data)

    def decode(self, data, fmt=None):
        """
        Decode the input data using the requested format.

        Returns the decoded data.
        """
        if fmt is None:
            fmt = self.default_format
        data = self.codecs[fmt].decode(data)
        self.validate(data, schema.request)
        return data

    def handle(self, request, headers):
        """
        Handle the input request from the server.

        Arguments
        ---------
        request : str
            Encoded request string.
        headers : dict
            Dictionary of headers from the posted request.  Valid keys are:

                Content-Type: a string containing a valid request format type,
                    e.g. "application/json" or "application/cbor"
                Accept: a string containing a valid response format type,
                    e.g. "application/json", "application/cbor" or "*/*"
                X-Tuber-Options: a configuration option for the handler,
                    e.g. "continue-on-error"

        Returns
        -------
        response_format : str
            The format into which the response is encoded
        response : str
            The encoded response string
        """
        request_format = response_format = self.default_format
        encode = lambda d: self.encode(d, response_format)

        try:
            # parse request format
            content_type = headers.get("Content-Type", request_format)
            if content_type not in self.codecs:
                raise ValueError(f"Not able to decode media type {content_type}")
            # Default to using the same response format as the request
            request_format = response_format = content_type

            # parse response format
            if "Accept" in headers:
                accept_types = [v.strip() for v in headers["Accept"].split(",")]
                if "*/*" in accept_types or "application/*" in accept_types:
                    response_format = request_format
                else:
                    for t in accept_types:
                        if t in self.codecs:
                            response_format = t
                            break
                    else:
                        msg = f"Not able to encode any media type matching {headers['Accept']}"
                        raise ValueError(msg)

            # decode request
            request_obj = self.decode(request, request_format)

            # parse single request
            if isinstance(request_obj, dict):
                result = self.invoke(request_obj)
                return encode(result)

            if not isinstance(request_obj, list):
                raise TypeError("Unexpected type in request")

            # optionally allow requests to continue to the next item if an error
            # is raised for any request in the list
            xopts = [v.strip() for v in headers.get("X-Tuber-Options", "").split(",")]
            continue_on_error = "continue-on-error" in xopts

            # parse sequence of requests
            results = [None for r in request_obj]
            early_bail = False
            for i, r in enumerate(request_obj):
                if early_bail:
                    results[i] = error_response("Something went wrong in a preceding call")
                    continue

                results[i] = self.invoke(r)

                if "error" in results[i] and not continue_on_error:
                    early_bail = True

            return encode(results)

        except Exception as e:
            return encode(error_response(e))

    def invoke(self, request):
        """
        Tuber command path

        This is invoked with a "request" object with any of the following combinations of keys:

        - A registry descriptor (no "object" or "method" or "property")
        - An object descriptor ("object" but no "method" or "property")
        - A method descriptor ("object" and a "property" corresponding to a method)
        - A property descriptor ("object" and a "property" that is static data)
        - A method call ("object" and "method", with optional "args" and/or "kwargs")
        """

        try:
            if not ("object" in request and "method" in request):
                return self.describe(request)

            objname = request["object"]
            obj = self.registry[objname]

            methodname = request["method"]
            method = getattr(obj, methodname)

            args = request.get("args", [])
            if not isinstance(args, list):
                raise TypeError(f"Argument 'args' for method {objname}.{methodname} must be a list.")

            kwargs = request.get("kwargs", {})
            if not isinstance(kwargs, dict):
                raise TypeError(f"Argument 'kwargs' for method {objname}.{methodname} must be a dict.")

        except Exception as e:
            return error_response(e)

        with warnings.catch_warnings(record=True) as wlist:
            try:
                response = result_response(method(*args, **kwargs))
            except Exception as e:
                response = error_response(e)

            if len(wlist):
                response["warnings"] = [str(w.message) for w in wlist]

        return response

    def describe(self, request):
        """
        Tuber slow path

        This is invoked with a "request" object that does _not_ contain "object"
        and "method" keys, which would indicate a RPC operation.

        Instead, we are requesting one of the following:

        - A registry descriptor (no "object" or "method" or "property")
        - An object descriptor ("object" but no "method" or "property")
        - An object attribute descriptor ("object" and a "property" corresponding to an object)
        - A method descriptor ("object" and a "property" corresponding to a method)
        - A property descriptor ("object" and a "property" that is static data)

        Since these are all cached on the client side, we are more concerned about
        correctness and robustness than performance here.
        """

        objname = request["object"] if "object" in request else None
        methodname = request["method"] if "method" in request else None
        propertyname = request["property"] if "property" in request else None
        resolve = request["resolve"] if "resolve" in request else False

        if not objname and not methodname and not propertyname:
            # registry metadata
            if resolve:
                objects = {obj: resolve_object(self.registry[obj]) for obj in self.registry}
                self.validate(objects, schema.metadata_recursive)
            else:
                objects = list(self.registry)
                self.validate(objects, schema.metadata_old)

            return result_response(objects=objects)

        obj = self.registry[objname]

        if not methodname and not propertyname:
            # Object metadata.
            return result_response(**resolve_object(obj, recursive=resolve))

        if propertyname:
            # Sanity check
            if not hasattr(obj, propertyname):
                raise AttributeError(f"'{objname}' object has no attribute '{propertyname}'")

            # Returning a method description or property evaluation
            attr = getattr(obj, propertyname)

            # Complex case: return a description of an object
            if getattr(attr, "__tuber_object__", False):
                return result_response(**resolve_object(attr, recursive=resolve))

            # Simple case: just a property evaluation
            if not callable(attr):
                return result_response(attr)

            # Complex case: return a description of a method
            return result_response(**resolve_method(attr))

        raise ValueError(f"Invalid request ({request})")

    def __call__(self, *args, **kwargs):
        return self.handle(*args, **kwargs)


def run(registry, json_module="json", port=80, webroot="/var/www/", max_age=3600, validate=False, verbose=0):
    """
    Run tuber server with the given registry.

    Arguments
    ---------
    registry : dict
        Dictionary of user-defined objects with properties and methods.
    json_module : str
        Python package to use for encoding and decoding JSON requests.
    port : int
        Port on which to run the server
    webroot : str
        Location to serve static content
    max_age : int
        Maximum cache residency for static (file) assets
    validate : bool
        If True, validate incoming and outgoing data packets using jsonschema
    verbose : int
        Verbosity level (0-2)
    """
    # setup environment
    os.environ["TUBER_SERVER"] = "1"

    # import runtime
    if os.getenv("CMAKE_TEST"):
        from _tuber_runtime import run_server
    else:
        from ._tuber_runtime import run_server

    # prepare handler
    handler = RequestHandler(registry, json_module, validate=validate)

    # run
    run_server(
        handler,
        port=port,
        webroot=webroot,
        max_age=max_age,
        verbose=verbose,
    )


def load_registry(filename):
    """
    Load a user registry from a user provided python file
    """

    import importlib.util

    modname = os.path.splitext(os.path.basename(filename))[0]
    spec = importlib.util.spec_from_file_location(modname, filename)
    mod = importlib.util.module_from_spec(spec)
    spec.loader.exec_module(mod)

    return mod.registry


def main(registry=None):
    """
    Server entry point.

    If supplied, run the server with the given registry.  Otherwise, use the
    ``--registry`` command-line argument to provide a path to a registry file.
    """

    import argparse as ap

    P = ap.ArgumentParser(description="Tuber server")
    if registry is None:
        P.add_argument(
            "-r",
            "--registry",
            default="/usr/share/tuberd/registry.py",
            help="Location of registry Python code",
        )
    P.add_argument(
        "-j",
        "--json",
        default="json",
        dest="json_module",
        help="Python JSON module to use for serialization/deserialization",
    )
    P.add_argument("-p", "--port", default=80, type=int, help="Port")
    P.add_argument("-w", "--webroot", default="/var/www/", help="Location to serve static content")
    P.add_argument(
        "-a",
        "--max-age",
        default=3600,
        type=int,
        help="Maximum cache residency for static (file) assets",
    )
    P.add_argument(
        "--validate", action="store_true", help="Validate incoming and outgoing data packets using jsonschema"
    )
    P.add_argument("-v", "--verbose", type=int, default=0)
    args = P.parse_args()

    # setup environment
    os.environ["TUBER_SERVER"] = "1"

    # load registry
    args.registry = registry if registry else load_registry(args.registry)

    run(**vars(args))


if __name__ == "__main__":
    main()<|MERGE_RESOLUTION|>--- conflicted
+++ resolved
@@ -9,11 +9,7 @@
 from .codecs import Codecs
 from . import schema
 
-<<<<<<< HEAD
-__all__ = ["TuberRegistry", "TuberContainer", "TuberArray", "run"]
-=======
-__all__ = ["run", "main"]
->>>>>>> d4a54eae
+__all__ = ["TuberRegistry", "TuberContainer", "TuberArray", "run", "main"]
 
 
 # request handling
