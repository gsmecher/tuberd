--- conflicted
+++ resolved
@@ -4,16 +4,10 @@
 import inspect
 import os
 import warnings
-<<<<<<< HEAD
 import functools
 from .codecs import Codecs
 
 __all__ = ["TuberContainer", "run"]
-=======
-from .codecs import Codecs
-
-__all__ = ["run"]
->>>>>>> ab5b0c72
 
 
 # request handling
@@ -398,11 +392,7 @@
     Tuber server request handler.
     """
 
-<<<<<<< HEAD
-    def __init__(self, registry, json_module="json", default_format="application/json"):
-=======
     def __init__(self, registry, json_module="json", default_format="application/json", validate=False):
->>>>>>> ab5b0c72
         """
         Arguments
         ---------
@@ -417,11 +407,7 @@
         """
         # ensure registry is a dictionary
         assert isinstance(registry, dict), "Invalid registry"
-<<<<<<< HEAD
         self.registry = TuberRegistry(registry)
-=======
-        self.registry = registry
->>>>>>> ab5b0c72
 
         # populate codecs
         self.codecs = {}
@@ -570,11 +556,7 @@
         return self.handle(*args, **kwargs)
 
 
-<<<<<<< HEAD
-def run(registry, json_module="json", port=80, webroot="/var/www/", max_age=3600, verbose=0):
-=======
 def run(registry, json_module="json", port=80, webroot="/var/www/", max_age=3600, validate=False, verbose=0):
->>>>>>> ab5b0c72
     """
     Run tuber server with the given registry.
 
@@ -590,11 +572,8 @@
         Location to serve static content
     max_age : int
         Maximum cache residency for static (file) assets
-<<<<<<< HEAD
-=======
     validate : bool
         If True, validate incoming and outgoing data packets using jsonschema
->>>>>>> ab5b0c72
     verbose : int
         Verbosity level (0-2)
     """
@@ -608,11 +587,7 @@
         from ._tuber_runtime import run_server
 
     # prepare handler
-<<<<<<< HEAD
-    handler = RequestHandler(registry, json_module)
-=======
     handler = RequestHandler(registry, json_module, validate=validate)
->>>>>>> ab5b0c72
 
     # run
     run_server(
